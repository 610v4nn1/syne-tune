--- conflicted
+++ resolved
@@ -60,16 +60,6 @@
         Methods.RUSH,
         Methods.ASHA_BB,
         Methods.ZERO_SHOT,
-<<<<<<< HEAD
-        Methods.ASHA_CTS
-    ]
-    print_rank_table(benchmarks_to_df, methods_to_show)
-
-    params = {'legend.fontsize': 18,
-              'axes.labelsize': 22,
-              'xtick.labelsize': 18,
-              'ytick.labelsize': 18}
-=======
         Methods.ASHA_CTS,
     ]
     print_rank_table(benchmarks_to_df, methods_to_show)
@@ -80,7 +70,6 @@
         "xtick.labelsize": 18,
         "ytick.labelsize": 18,
     }
->>>>>>> 07fcb4de
     plt.rcParams.update(params)
 
     plot_results(benchmarks_to_df, method_styles, methods_to_show=methods_to_show)